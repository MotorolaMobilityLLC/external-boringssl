--- conflicted
+++ resolved
@@ -101,93 +101,6 @@
   return 0;
 }
 
-<<<<<<< HEAD
-static int dsa_pub_encode(X509_PUBKEY *pk, const EVP_PKEY *pkey) {
-  DSA *dsa;
-  ASN1_STRING *pval = NULL;
-  uint8_t *penc = NULL;
-  int penclen;
-
-  dsa = pkey->pkey.dsa;
-  dsa->write_params = 0;
-
-  int ptype;
-  if (dsa->p && dsa->q && dsa->g) {
-    pval = ASN1_STRING_new();
-    if (!pval) {
-      OPENSSL_PUT_ERROR(EVP, ERR_R_MALLOC_FAILURE);
-      goto err;
-    }
-    pval->length = i2d_DSAparams(dsa, &pval->data);
-    if (pval->length <= 0) {
-      OPENSSL_PUT_ERROR(EVP, ERR_R_MALLOC_FAILURE);
-      goto err;
-    }
-    ptype = V_ASN1_SEQUENCE;
-  } else {
-    ptype = V_ASN1_UNDEF;
-  }
-
-  penclen = i2d_DSAPublicKey(dsa, &penc);
-  if (penclen <= 0) {
-    OPENSSL_PUT_ERROR(EVP, ERR_R_MALLOC_FAILURE);
-    goto err;
-  }
-
-  if (X509_PUBKEY_set0_param(pk, OBJ_nid2obj(EVP_PKEY_DSA), ptype, pval,
-                             penc, penclen)) {
-    return 1;
-  }
-
-err:
-  OPENSSL_free(penc);
-  ASN1_STRING_free(pval);
-
-  return 0;
-}
-
-static int dsa_priv_decode(EVP_PKEY *pkey, PKCS8_PRIV_KEY_INFO *p8) {
-  const uint8_t *p, *pm;
-  int pklen, pmlen;
-  int ptype;
-  void *pval;
-  ASN1_STRING *pstr;
-  X509_ALGOR *palg;
-  ASN1_INTEGER *privkey = NULL;
-  BN_CTX *ctx = NULL;
-
-  /* In PKCS#8 DSA: you just get a private key integer and parameters in the
-   * AlgorithmIdentifier the pubkey must be recalculated. */
-
-  DSA *dsa = NULL;
-
-  if (!PKCS8_pkey_get0(NULL, &p, &pklen, &palg, p8)) {
-    return 0;
-  }
-  privkey = d2i_ASN1_INTEGER(NULL, &p, pklen);
-  if (privkey == NULL || privkey->type == V_ASN1_NEG_INTEGER) {
-    goto decerr;
-  }
-
-  X509_ALGOR_get0(NULL, &ptype, &pval, palg);
-  if (ptype != V_ASN1_SEQUENCE) {
-    goto decerr;
-  }
-  pstr = pval;
-  pm = pstr->data;
-  pmlen = pstr->length;
-  dsa = d2i_DSAparams(NULL, &pm, pmlen);
-  if (dsa == NULL) {
-    goto decerr;
-  }
-  /* We have parameters. Now set private key */
-  dsa->priv_key = ASN1_INTEGER_to_BN(privkey, NULL);
-  if (dsa->priv_key == NULL) {
-    OPENSSL_PUT_ERROR(EVP, ERR_LIB_BN);
-    goto dsaerr;
-  }
-  /* Calculate public key. */
-=======
 static int dsa_pub_encode(CBB *out, const EVP_PKEY *key) {
   const DSA *dsa = key->pkey.dsa;
   const int has_params = dsa->p != NULL && dsa->q != NULL && dsa->g != NULL;
@@ -223,7 +136,6 @@
   }
 
   dsa->priv_key = BN_new();
->>>>>>> 2b7a4095
   dsa->pub_key = BN_new();
   if (dsa->priv_key == NULL || dsa->pub_key == NULL) {
     goto err;
@@ -244,20 +156,11 @@
   }
 
   BN_CTX_free(ctx);
-<<<<<<< HEAD
-  ASN1_INTEGER_free(privkey);
-
-=======
   EVP_PKEY_assign_DSA(out, dsa);
->>>>>>> 2b7a4095
   return 1;
 
 err:
   BN_CTX_free(ctx);
-<<<<<<< HEAD
-  ASN1_INTEGER_free(privkey);
-=======
->>>>>>> 2b7a4095
   DSA_free(dsa);
   return 0;
 }
